import { cn } from "@/lib/utils";
import { Token } from "@/types/feature";
import { mergeUint8Arrays } from "@/utils/array";
import { HoverCard, HoverCardContent, HoverCardTrigger } from "../ui/hover-card";
import { Separator } from "../ui/separator";
import { Fragment } from "react/jsx-runtime";
import { getAccentClassname } from "@/utils/style";

export type TokenInfoProps = {
  token: Token;
  maxFeatureAct: number;
  position: number;
};

export const TokenInfo = ({ token, maxFeatureAct, position }: TokenInfoProps) => {
  const hex = token.token.reduce(
    (acc, b) => (b < 32 || b > 126 ? `${acc}\\x${b.toString(16).padStart(2, "0")}` : `${acc}${String.fromCharCode(b)}`),
    ""
  );

  return (
    <div className="grid grid-cols-2 gap-2">
      <div className="text-sm font-bold">Token:</div>
      <div className="text-sm underline whitespace-pre-wrap">{hex}</div>
<<<<<<< HEAD
=======
      <div className="text-sm font-bold">Position:</div>
      <div className="text-sm">{position}</div>
>>>>>>> ac6848ec
      <div className="text-sm font-bold">Activation:</div>
      <div className={cn("text-sm", getAccentClassname(token.featureAct, maxFeatureAct, "text"))}>
        {token.featureAct.toFixed(3)}
      </div>
    </div>
  );
};

export type SuperTokenProps = {
  tokens: Token[];
  position: number;
  maxFeatureAct: number;
  sampleMaxFeatureAct: number;
};

export const SuperToken = ({ tokens, position, maxFeatureAct, sampleMaxFeatureAct }: SuperTokenProps) => {
  const decoder = new TextDecoder("utf-8", { fatal: true });
  const displayText = decoder
    .decode(mergeUint8Arrays(tokens.map((t) => t.token)))
    .replace("\n", "⏎")
    .replace("\t", "⇥")
    .replace("\r", "↵");

  const superTokenMaxFeatureAct = Math.max(...tokens.map((t) => t.featureAct));

  const SuperTokenInner = () => {
    return (
      <span
        className={cn(
          "underline decoration-slate-400 decoration-1 decoration-dotted underline-offset-[6px]",
          superTokenMaxFeatureAct > 0 && "hover:shadow-lg hover:text-gray-600 cursor-pointer",
          sampleMaxFeatureAct > 0 && superTokenMaxFeatureAct == sampleMaxFeatureAct && "font-bold",
          getAccentClassname(superTokenMaxFeatureAct, maxFeatureAct, "bg")
        )}
      >
        {displayText}
      </span>
    );
  };

  if (superTokenMaxFeatureAct === 0) {
    return <SuperTokenInner />;
  }

  return (
    <HoverCard>
      <HoverCardTrigger>
        <SuperTokenInner />
      </HoverCardTrigger>
      <HoverCardContent className="w-[300px] text-wrap flex flex-col gap-4">
        {tokens.length > 1 && (
          <div className="text-sm font-bold">This super token is composed of the {tokens.length} tokens below:</div>
        )}
        {tokens.map((token, i) => (
          <Fragment key={i}>
            <TokenInfo token={token} maxFeatureAct={maxFeatureAct} position={position + i} />
            {i < tokens.length - 1 && <Separator />}
          </Fragment>
        ))}
      </HoverCardContent>
    </HoverCard>
  );
};<|MERGE_RESOLUTION|>--- conflicted
+++ resolved
@@ -22,11 +22,8 @@
     <div className="grid grid-cols-2 gap-2">
       <div className="text-sm font-bold">Token:</div>
       <div className="text-sm underline whitespace-pre-wrap">{hex}</div>
-<<<<<<< HEAD
-=======
       <div className="text-sm font-bold">Position:</div>
       <div className="text-sm">{position}</div>
->>>>>>> ac6848ec
       <div className="text-sm font-bold">Activation:</div>
       <div className={cn("text-sm", getAccentClassname(token.featureAct, maxFeatureAct, "text"))}>
         {token.featureAct.toFixed(3)}
