import json
from dataclasses import dataclass, field
from typing import Any, Dict, List, Optional, Tuple, cast

import torch
import torch.distributed as dist

import wandb

import os

from core.utils.misc import print_once

from transformer_lens.loading_from_pretrained import get_official_model_name


@dataclass
class RunnerConfig:
    use_ddp: bool = False
    device: str = "cpu"
    seed: int = 42
    dtype: torch.dtype = torch.float32

    exp_name: str = "test"
    exp_series: Optional[str] = None
    exp_result_dir: str = "results"

    def __post_init__(self):
        # Set rank, world_size, and device if using DDP
        if self.use_ddp:
            self.rank = dist.get_rank()
            self.world_size = dist.get_world_size()
            self.device = f"cuda:{self.rank}"

        if not self.use_ddp or self.rank == 0:
            os.makedirs(self.exp_result_dir, exist_ok=True)
            os.makedirs(os.path.join(self.exp_result_dir, self.exp_name), exist_ok=True)


@dataclass
class LanguageModelConfig(RunnerConfig):
    model_name: str = "gpt2"
<<<<<<< HEAD
    hook_point: str = "blocks.0.hook_mlp_out"
    model_from_pretrained_path: Optional[str] = None
=======
>>>>>>> ac6848ec
    cache_dir: Optional[str] = None
    d_model: int = 768
    local_files_only: bool = False

    def __post_init__(self):
        super().__post_init__()
        self.model_name = get_official_model_name(self.model_name)

    def save_lm_config(self):
        if os.path.exists(
            os.path.join(self.exp_result_dir, self.exp_name, "lm_config.json")
        ):
            raise ValueError(
                f"Language Model Config for {self.exp_name} already exists."
            )
        json.dump(
            {
                k: v
                for k, v in self.__dict__.items()
                if k in LanguageModelConfig.__dataclass_fields__.keys()
                and k not in RunnerConfig.__dataclass_fields__.keys()
            },
            open(
                os.path.join(self.exp_result_dir, self.exp_name, "lm_config.json"),
                "w",
            ),
            indent=4,
        )

    @staticmethod
    def get_lm_config(exp_name: str, exp_result_dir: str) -> dict[str, Any]:
        with open(os.path.join(exp_result_dir, exp_name, "lm_config.json"), "r") as f:
            return json.load(f)

        


@dataclass
class TextDatasetConfig(RunnerConfig):
    dataset_path: str = "openwebtext"
    cache_dir: Optional[str] = None
    is_dataset_tokenized: bool = False
    is_dataset_on_disk: bool = False
    concat_tokens: bool = True
    context_size: int = 128
    store_batch_size: int = 64


@dataclass
class ActivationStoreConfig(LanguageModelConfig, TextDatasetConfig):
    hook_points: List[str] = field(default_factory=lambda: ["blocks.0.hook_resid_pre"])

    use_cached_activations: bool = False
    cached_activations_path: Optional[str] = (
        None  # Defaults to "activations/{self.dataset_path.split('/')[-1]}/{self.model_name.replace('/', '_')}_{self.context_size}"
    )

    # Activation Store Parameters
    n_tokens_in_buffer: int = 500_000

    def __post_init__(self):
        super().__post_init__()
        # Autofill cached_activations_path unless the user overrode it
        if self.cached_activations_path is None:
            self.cached_activations_path = f"activations/{self.dataset_path.split('/')[-1]}/{self.model_name.replace('/', '_')}_{self.context_size}"


@dataclass
class WandbConfig(RunnerConfig):
    log_to_wandb: bool = True
    wandb_project: str = "gpt2-sae-training"
    run_name: Optional[str] = None
    wandb_entity: Optional[str] = None

    def __post_init__(self):
        super().__post_init__()
        if self.run_name is None:
            self.run_name = self.exp_name


@dataclass
class SAEConfig(RunnerConfig):
    """
    Configuration for training or running a sparse autoencoder.
    """

    sae_from_pretrained_path: Optional[str] = None
    strict_loading: bool = True

    hook_point_in: str = "blocks.0.hook_resid_pre"
    hook_point_out: str = None # If None, it will be set to hook_point_in

    use_decoder_bias: bool = True
    decoder_bias_init_method: str = "geometric_median"
    geometric_median_max_iter: Optional[int] = (
        1000  # The maximum number of iterations for the geometric median algorithm. Required if decoder_bias_init_method is geometric_median
    )
    expansion_factor: int = 32
    d_model: int = 768
    d_sae: Optional[int] = (
        None  # The dimension of the SAE, i.e. the number of dictionary components (or features). If None, it will be set to d_model * expansion_factor
    )
    norm_activation: str = "token-wise"  # none, token-wise, batch-wise
    decoder_exactly_unit_norm: bool = True
    use_glu_encoder: bool = False

    l1_coefficient: float = 0.00008
    lp: int = 1

    use_ghost_grads: bool = True

    def __post_init__(self):
        super().__post_init__()
        if self.hook_point_out is None:
            self.hook_point_out = self.hook_point_in
        if self.d_sae is None:
            self.d_sae = self.d_model * self.expansion_factor

    def save_hyperparameters(self):
        if os.path.exists(
            os.path.join(self.exp_result_dir, self.exp_name, "hyperparams.json")
        ):
            raise ValueError(
                f"Hyperparams for {self.exp_name} already exists."
            )
        
        # Save hyperparameters (only configs from SAEConfig, excluding derived classes)
        with open(
            os.path.join(
                self.exp_result_dir, self.exp_name, "hyperparams.json"
            ),
            "w",
        ) as f:
            json.dump(
                {
                    k: v
                    for k, v in self.__dict__.items()
                    if k in SAEConfig.__dataclass_fields__.keys()
                    and k not in RunnerConfig.__dataclass_fields__.keys()
                },
                f,
                indent=4,
            )

    @staticmethod
    def get_hyperparameters(
        exp_name: str, exp_result_dir: str, ckpt_name: str, strict_loading: bool = True
    ) -> dict[str, Any]:
        with open(os.path.join(exp_result_dir, exp_name, "hyperparams.json"), "r") as f:
            hyperparams = json.load(f)
        hyperparams["sae_from_pretrained_path"] = os.path.join(
            exp_result_dir, exp_name, "checkpoints", ckpt_name
        )
        hyperparams["strict_loading"] = strict_loading
        return hyperparams

@dataclass
class OpenAIConfig:
    openai_api_key: str
    openai_base_url: str

@dataclass
class AutoInterpConfig(SAEConfig, LanguageModelConfig, OpenAIConfig):
    num_sample: int = 10
    p: float = 0.7
    num_left_token: int = 10
    num_right_token: int = 5


@dataclass
class LanguageModelSAEConfig(SAEConfig, WandbConfig, ActivationStoreConfig):
    pass


@dataclass
class LanguageModelSAETrainingConfig(LanguageModelSAEConfig):
    """
    Configuration for training a sparse autoencoder on a language model.
    """

    # Training Parameters
    total_training_tokens: int = 300_000_000
    lr: float = 0.0004
    betas: Tuple[float, float] = (0.9, 0.999)
    lr_scheduler_name: str = (
        "constantwithwarmup"  # constant, constantwithwarmup, linearwarmupdecay, cosineannealing, cosineannealingwarmup, exponentialwarmup
    )
    lr_end: Optional[float] = 1 / 32
    lr_warm_up_steps: int = 5000
    lr_cool_down_steps: int = 10000
    train_batch_size: int = 4096

    finetuning: bool = False

    # Resampling protocol args
    feature_sampling_window: int = 1000
    dead_feature_window: int = 5000  # unless this window is larger feature sampling,

    dead_feature_threshold: float = 1e-6

    # Evaluation
    eval_frequency: int = 1000

    # Misc
    log_frequency: int = 10

    n_checkpoints: int = 10

    def __post_init__(self):
        super().__post_init__()

        if not self.use_ddp or self.rank == 0:
            if os.path.exists(
                os.path.join(self.exp_result_dir, self.exp_name, "checkpoints")
            ):
                raise ValueError(
                    f"Checkpoints for experiment {self.exp_name} already exist. Consider changing the experiment name."
                )
            os.makedirs(os.path.join(self.exp_result_dir, self.exp_name, "checkpoints"))

        if self.decoder_bias_init_method not in ["geometric_median", "mean", "zeros"]:
            raise ValueError(
                f"b_dec_init_method must be geometric_median, mean, or zeros. Got {self.decoder_bias_init_method}"
            )
        if self.decoder_bias_init_method == "zeros":
            print_once(
                "Warning: We are initializing b_dec to zeros. This is probably not what you want."
            )

        self.effective_batch_size = (
            self.train_batch_size * self.world_size
            if self.use_ddp
            else self.train_batch_size
        )
        print_once(f"Effective batch size: {self.effective_batch_size}")

        total_training_steps = self.total_training_tokens // self.effective_batch_size
        print_once(f"Total training steps: {total_training_steps}")

        if self.use_ghost_grads:
            print_once("Using Ghost Grads.")


@dataclass
class LanguageModelSAEPruningConfig(LanguageModelSAEConfig):
    """
    Configuration for pruning a sparse autoencoder on a language model.
    """

    total_training_tokens: int = 10_000_000
    train_batch_size: int = 4096

    dead_feature_threshold: float = 1e-6
    dead_feature_max_act_threshold: float = 1.0
    decoder_norm_threshold: float = 0.99


@dataclass
class ActivationGenerationConfig(LanguageModelConfig, TextDatasetConfig):
    hook_points: list[str] = field(default_factory=list)

    activation_save_path: Optional[str] = (
        None  # Defaults to "activations/{dataset}/{model}_{context_size}"
    )

    total_generating_tokens: int = 300_000_000
    chunk_size: int = int(0.5 * 2**30)  # 0.5 GB

    def __post_init__(self):
        super().__post_init__()

        if self.activation_save_path is None:
            self.activation_save_path = f"activations/{self.dataset_path.split('/')[-1]}/{self.model_name.replace('/', '_')}_{self.context_size}"
        os.makedirs(self.activation_save_path, exist_ok=True)

@dataclass
class MongoConfig:
    mongo_uri: str = "mongodb://localhost:27017"
    mongo_db: str = "mechinterp"

@dataclass
class LanguageModelSAEAnalysisConfig(SAEConfig, ActivationStoreConfig, MongoConfig):
    """
    Configuration for analyzing a sparse autoencoder on a language model.
    """

    total_analyzing_tokens: int = 300_000_000
    enable_sampling: bool = (
        False  # If True, we will sample the activations based on weights. Otherwise, top n_samples activations will be used.
    )
    sample_weight_exponent: float = 2.0
    subsample: Dict[str, Dict[str, Any]] = field(default_factory=lambda: { "top_activations": {"proportion": 1.0, "n_samples": 10} })


@dataclass
class FeaturesDecoderConfig(SAEConfig, LanguageModelConfig, MongoConfig):
    top: int = 10

@dataclass
class LanguageModelSAEFinetuningConfig(LanguageModelSAEConfig):
    """
    Configuration for training a sparse autoencoder on a language model.
    """

    # Training Parameters
    total_training_tokens: int = 300_000_000
    lr: float = 1e-5
    use_ghost_grads = False

    betas: Tuple[float, float] = (0.9, 0.999)
    lr_scheduler_name: str = (
        "constantwithwarmup"  # constant, constantwithwarmup, linearwarmupdecay, cosineannealing, cosineannealingwarmup, exponentialwarmup
    )
    lr_end: Optional[float] = 1 / 32
    lr_warm_up_steps: int = 5000
    num_cycles: int = 5
    lr_cool_down_steps: int = 10000
    train_batch_size: int = 4096

    # Resampling protocol args
    feature_sampling_window: int = 1000
    # dead_feature_window: int = 5000  # unless this window is larger feature sampling,

    dead_feature_threshold: float = 1e-6    

    # Evaluation
    eval_frequency: int = 1000

    # Misc
    log_frequency: int = 10

    n_checkpoints: int = 10
    def __post_init__(self):
        super().__post_init__()

        if not self.use_ddp or self.rank == 0:
            os.makedirs(
                os.path.join(self.exp_result_dir, self.exp_name, "analysis"),
                exist_ok=True,
            )
            if os.path.exists(
                os.path.join(
                    self.exp_result_dir, self.exp_name, "analysis", self.analysis_name
                )
            ):
                raise ValueError(
                    f"Analysis {self.analysis_name} for experiment {self.exp_name} already exists. Consider changing the experiment name or the analysis name."
                )
            os.makedirs(
                os.path.join(
                    self.exp_result_dir, self.exp_name, "analysis", self.analysis_name
                )
            )<|MERGE_RESOLUTION|>--- conflicted
+++ resolved
@@ -40,11 +40,7 @@
 @dataclass
 class LanguageModelConfig(RunnerConfig):
     model_name: str = "gpt2"
-<<<<<<< HEAD
-    hook_point: str = "blocks.0.hook_mlp_out"
     model_from_pretrained_path: Optional[str] = None
-=======
->>>>>>> ac6848ec
     cache_dir: Optional[str] = None
     d_model: int = 768
     local_files_only: bool = False
